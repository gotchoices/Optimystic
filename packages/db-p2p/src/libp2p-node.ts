import { createLibp2p, type Libp2p } from 'libp2p';
import { tcp } from '@libp2p/tcp';
import { noise } from '@chainsafe/libp2p-noise';
import { yamux } from '@chainsafe/libp2p-yamux';
import { identify } from '@libp2p/identify';
import { ping } from '@libp2p/ping';
import { gossipsub } from '@chainsafe/libp2p-gossipsub';
import { bootstrap } from '@libp2p/bootstrap';
import { peerIdFromString } from '@libp2p/peer-id';
import { clusterService } from './cluster/service.js';
import { repoService } from './repo/service.js';
import { StorageRepo } from './storage/storage-repo.js';
import { BlockStorage } from './storage/block-storage.js';
import { MemoryRawStorage } from './storage/memory-storage.js';
import { FileRawStorage } from './storage/file-storage.js';
import type { IRawStorage } from './storage/i-raw-storage.js';
import { multiaddr } from '@multiformats/multiaddr';
import { networkManagerService } from './network/network-manager-service.js';
<<<<<<< HEAD
import { fretService } from '@optimystic/fret';
import { syncService } from './sync/service.js';
import { RestorationCoordinator } from './storage/restoration-coordinator-v2.js';
import { RingSelector } from './storage/ring-selector.js';
import { StorageMonitor } from './storage/storage-monitor.js';
import type { StorageMonitorConfig } from './storage/storage-monitor.js';
import { ArachnodeFretAdapter } from './storage/arachnode-fret-adapter.js';
import type { RestoreCallback } from './storage/struct.js';
import type { FretService } from '@optimystic/fret';
=======
import { fretService, Libp2pFretService } from '@optimystic/fret';
>>>>>>> a5c85a08

export type NodeOptions = {
	port: number;
	bootstrapNodes: string[];
	networkName: string;
	fretProfile?: 'edge' | 'core';
	id?: string; // optional peer id
	relay?: boolean; // enable relay service
	storageType?: 'memory' | 'file'; // storage backend type
	storagePath?: string; // path for file storage (required if storageType is 'file')
	clusterSize?: number; // desired cluster size per key

	/** Arachnode storage configuration */
	arachnode?: {
		enableRingZulu?: boolean; // default: true
		storage?: StorageMonitorConfig;
	};
};

export async function createLibp2pNode(options: NodeOptions): Promise<Libp2p> {
	// Create storage based on type
	const storageType = options.storageType ?? 'memory';
	let rawStorage: IRawStorage;

	if (storageType === 'file') {
		if (!options.storagePath) {
			throw new Error('storagePath is required when storageType is "file"');
		}
		rawStorage = new FileRawStorage(options.storagePath);
	} else {
		rawStorage = new MemoryRawStorage();
	}

	// Create placeholder restore callback (will be replaced after node starts)
	let restoreCallback: RestoreCallback = async (_blockId, _rev?) => {
		return undefined;
	};

	// Create shared storage layers with restoration callback
	const storageRepo = new StorageRepo((blockId) =>
		new BlockStorage(blockId, rawStorage, restoreCallback)
	);

	// Create cluster member logic
	const clusterLogic = {
		async update(record: any) {
			// Simple implementation for single node - just return the record
			// In a real multi-node setup, this would implement consensus logic
			return record;
		}
	};

	// Parse peer ID if provided
	const peerId = options.id ? await peerIdFromString(options.id) : undefined;

	const libp2pOptions: any = {
		start: false,
		...(peerId ? { peerId } : {}),
		addresses: {
			listen: [`/ip4/0.0.0.0/tcp/${options.port}`]
		},
		connectionManager: {
			autoDial: false,
			minConnections: 1,
			maxConnections: 16,
			inboundConnectionUpgradeTimeout: 10_000,
			dialQueue: { concurrency: 2, attempts: 2 }
		},
		transports: [tcp()],
		connectionEncrypters: [noise()],
		streamMuxers: [yamux()],
		services: {
			identify: identify({
				protocolPrefix: `/optimystic/${options.networkName}`
			}),
			ping: ping(),
			pubsub: gossipsub({
				allowPublishToZeroTopicPeers: true,
				heartbeatInterval: 7000
			}),

			// Custom services - create wrapper factories that inject dependencies
			cluster: (components: any) => {
				const serviceFactory = clusterService({
					protocolPrefix: `/optimystic/${options.networkName}`
				});
				return serviceFactory({
					logger: components.logger,
					registrar: components.registrar,
					cluster: clusterLogic
				});
			},

			repo: (components: any) => {
				const serviceFactory = repoService({
					protocolPrefix: `/optimystic/${options.networkName}`
				});
				return serviceFactory({
					logger: components.logger,
					registrar: components.registrar,
					repo: storageRepo
				});
			},

			sync: (components: any) => {
				const serviceFactory = syncService({
					protocolPrefix: `/optimystic/${options.networkName}`
				});
				return serviceFactory({
					logger: components.logger,
					registrar: components.registrar,
					repo: storageRepo
				});
			},

			networkManager: (components: any) => {
				const svcFactory = networkManagerService({
					clusterSize: options.clusterSize ?? 10,
					expectedRemotes: (options.bootstrapNodes?.length ?? 0) > 0
<<<<<<< HEAD
				});
				return svcFactory(components);
			},
			fret: fretService({
				k: 15,
				m: 8,
				capacity: 2048,
				profile: options.fretProfile ?? 'edge',
				networkName: options.networkName,
				bootstraps: options.bootstrapNodes ?? []
			})
=======
				})
				const svc = svcFactory(components)
				try { (svc as any).setLibp2p?.(components.libp2p) } catch { }
				return svc
			},
			fret: (components: any) => {
				const svcFactory = fretService({
					k: 15,
					m: 8,
					capacity: 2048,
					profile: (options.bootstrapNodes?.length ?? 0) > 0 ? 'core' : 'edge',
					networkName: options.networkName,
					bootstraps: options.bootstrapNodes ?? []
				});
				const svc = svcFactory(components) as Libp2pFretService;
				// Inject the libp2p instance explicitly to avoid MissingServiceError
				try { svc.setLibp2p(components.libp2p); } catch { }
				return svc;
			}
>>>>>>> a5c85a08
		},
		// Add bootstrap nodes as needed
		peerDiscovery: [
			...(options.bootstrapNodes?.length ? [bootstrap({ list: options.bootstrapNodes })] : [])
		],
	};

	const node = await createLibp2p(libp2pOptions);

<<<<<<< HEAD
	const fretServiceInstance = (node as any).services?.fret;
	if (fretServiceInstance?.setLibp2p) {
		fretServiceInstance.setLibp2p(node);
	}

	const networkManager = (node as any).services?.networkManager;
	if (networkManager?.setLibp2p) {
		networkManager.setLibp2p(node);
	}
=======
	// Inject libp2p reference into services that need it before start
	try { ((node as any).services?.fret as any)?.setLibp2p?.(node) } catch { }
	try { ((node as any).services?.networkManager as any)?.setLibp2p?.(node) } catch { }
>>>>>>> a5c85a08

	await node.start();

	// Initialize Arachnode ring membership and restoration
	const enableArachnode = options.arachnode?.enableRingZulu ?? true;
	if (enableArachnode) {
		const log = (node as any).logger?.forComponent?.('db-p2p:arachnode');
		const fret = (node as any).services?.fret as any;

		if (fret) {
			const fretAdapter = new ArachnodeFretAdapter(fret);

			const storageMonitor = new StorageMonitor(rawStorage, options.arachnode?.storage ?? {});
			const ringSelector = new RingSelector(fretAdapter, storageMonitor, {
				minCapacity: 100 * 1024 * 1024, // 100MB minimum
				thresholds: {
					moveOut: 0.85,
					moveIn: 0.40
				}
			});

			// Determine and announce ring membership
			const peerId = node.peerId.toString();
			const arachnodeInfo = await ringSelector.createArachnodeInfo(peerId);
			fretAdapter.setArachnodeInfo(arachnodeInfo);

			log?.('Announced Arachnode membership: Ring %d', arachnodeInfo.ringDepth);

			// Setup restoration coordinator with FRET adapter
			const restorationCoordinatorV2 = new RestorationCoordinator(
				fretAdapter,
				{ connect: (pid, protocol) => node.dialProtocol(pid, [protocol]) },
				`/optimystic/${options.networkName}`
			);

			// Update restore callback to use new coordinator
			const newRestoreCallback: RestoreCallback = async (blockId, rev?) => {
				return await restorationCoordinatorV2.restore(blockId, rev);
			};

			// Replace the restore callback (this is a bit hacky, but works for now)
			// In production, we'd want to properly manage this
			(storageRepo as any).createBlockStorage = (blockId: string) =>
				new BlockStorage(blockId, rawStorage, newRestoreCallback);

			// Monitor capacity and adjust ring periodically
			const monitorInterval = setInterval(async () => {
				const transition = await ringSelector.shouldTransition();
				if (transition.shouldMove) {
					log?.('Ring transition needed: moving %s to Ring %d',
						transition.direction, transition.newRingDepth);

					// Update Arachnode info with new ring
					const updatedInfo = await ringSelector.createArachnodeInfo(peerId);
					fretAdapter.setArachnodeInfo(updatedInfo);
				}
			}, 60_000); // Check every minute

			// Cleanup on node stop
			const originalStop = node.stop.bind(node);
			node.stop = async () => {
				clearInterval(monitorInterval);
				await originalStop();
			};
		} else {
			log?.('FRET service not available, Arachnode disabled');
		}
	}

	// Skip proactive bootstrap dials; rely on discovery and minimal churn

	return node;
}<|MERGE_RESOLUTION|>--- conflicted
+++ resolved
@@ -16,8 +16,7 @@
 import type { IRawStorage } from './storage/i-raw-storage.js';
 import { multiaddr } from '@multiformats/multiaddr';
 import { networkManagerService } from './network/network-manager-service.js';
-<<<<<<< HEAD
-import { fretService } from '@optimystic/fret';
+import { fretService, Libp2pFretService } from '@optimystic/fret';
 import { syncService } from './sync/service.js';
 import { RestorationCoordinator } from './storage/restoration-coordinator-v2.js';
 import { RingSelector } from './storage/ring-selector.js';
@@ -26,9 +25,6 @@
 import { ArachnodeFretAdapter } from './storage/arachnode-fret-adapter.js';
 import type { RestoreCallback } from './storage/struct.js';
 import type { FretService } from '@optimystic/fret';
-=======
-import { fretService, Libp2pFretService } from '@optimystic/fret';
->>>>>>> a5c85a08
 
 export type NodeOptions = {
 	port: number;
@@ -148,19 +144,6 @@
 				const svcFactory = networkManagerService({
 					clusterSize: options.clusterSize ?? 10,
 					expectedRemotes: (options.bootstrapNodes?.length ?? 0) > 0
-<<<<<<< HEAD
-				});
-				return svcFactory(components);
-			},
-			fret: fretService({
-				k: 15,
-				m: 8,
-				capacity: 2048,
-				profile: options.fretProfile ?? 'edge',
-				networkName: options.networkName,
-				bootstraps: options.bootstrapNodes ?? []
-			})
-=======
 				})
 				const svc = svcFactory(components)
 				try { (svc as any).setLibp2p?.(components.libp2p) } catch { }
@@ -171,16 +154,14 @@
 					k: 15,
 					m: 8,
 					capacity: 2048,
-					profile: (options.bootstrapNodes?.length ?? 0) > 0 ? 'core' : 'edge',
+					profile: options.fretProfile ?? ((options.bootstrapNodes?.length ?? 0) > 0 ? 'core' : 'edge'),
 					networkName: options.networkName,
 					bootstraps: options.bootstrapNodes ?? []
 				});
 				const svc = svcFactory(components) as Libp2pFretService;
-				// Inject the libp2p instance explicitly to avoid MissingServiceError
 				try { svc.setLibp2p(components.libp2p); } catch { }
 				return svc;
 			}
->>>>>>> a5c85a08
 		},
 		// Add bootstrap nodes as needed
 		peerDiscovery: [
@@ -190,21 +171,9 @@
 
 	const node = await createLibp2p(libp2pOptions);
 
-<<<<<<< HEAD
-	const fretServiceInstance = (node as any).services?.fret;
-	if (fretServiceInstance?.setLibp2p) {
-		fretServiceInstance.setLibp2p(node);
-	}
-
-	const networkManager = (node as any).services?.networkManager;
-	if (networkManager?.setLibp2p) {
-		networkManager.setLibp2p(node);
-	}
-=======
 	// Inject libp2p reference into services that need it before start
 	try { ((node as any).services?.fret as any)?.setLibp2p?.(node) } catch { }
 	try { ((node as any).services?.networkManager as any)?.setLibp2p?.(node) } catch { }
->>>>>>> a5c85a08
 
 	await node.start();
 
