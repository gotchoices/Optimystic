--- conflicted
+++ resolved
@@ -8,64 +8,14 @@
 
 export class Libp2pFretService implements Startable {
 	private inner: FretService | null = null;
-<<<<<<< HEAD
-	private started = false;
-	private libp2pRef?: Libp2p;
-
-	constructor(private _components: Components, private readonly cfg?: Partial<FretConfig>) { }
-=======
 	private nodeRef: Libp2p | null = null;
 
 	constructor(private readonly components: Components, private readonly cfg?: Partial<FretConfig>) { }
->>>>>>> a5c85a08
 
 	get [Symbol.toStringTag](): string {
 		return '@optimystic/fret';
 	}
 
-<<<<<<< HEAD
-	setLibp2p(libp2p: Libp2p): void {
-		this.libp2pRef = libp2p;
-		if (this.started && !this.inner && libp2p) {
-			void this.ensureStarted();
-		}
-	}
-
-	private ensure(): FretService {
-		if (!this.libp2pRef) {
-			throw new Error('FRET service requires libp2p to be set');
-		}
-		if (!this.inner) {
-			this.inner = new CoreFretService(this.libp2pRef, this.cfg);
-=======
-	private ensure(): FretService {
-		if (!this.inner) {
-			if (!this.nodeRef) {
-				throw new Error('Libp2pFretService: libp2p node not injected');
-			}
-			this.inner = new CoreFretService(this.nodeRef, this.cfg);
->>>>>>> a5c85a08
-		}
-		return this.inner;
-	}
-
-<<<<<<< HEAD
-	async start(): Promise<void> {
-		this.started = true;
-		await this.ensureStarted();
-	}
-
-	private async ensureStarted(): Promise<void> {
-		if (!this.libp2pRef) {
-			return;
-		}
-		if (this.inner) {
-			seedDiscovery(this.libp2pRef, (this.inner as any)?.store ?? ({} as any));
-		}
-		await this.ensure().start();
-	}
-
-=======
 	/**
 	 * Allows the hosting application to inject the libp2p node reference
 	 * prior to start(). This avoids relying on a libp2p-provided "libp2p"
@@ -73,6 +23,16 @@
 	 */
 	public setLibp2p(node: Libp2p): void {
 		this.nodeRef = node;
+	}
+
+	private ensure(): FretService {
+		if (!this.inner) {
+			if (!this.nodeRef) {
+				throw new Error('Libp2pFretService: libp2p node not injected');
+			}
+			this.inner = new CoreFretService(this.nodeRef, this.cfg);
+		}
+		return this.inner;
 	}
 
 	async start(): Promise<void> {
@@ -84,11 +44,6 @@
 		await this.ensure().start();
 	}
 
-	async ready(): Promise<void> {
-		await this.ensure().ready();
-	}
-
->>>>>>> a5c85a08
 	async stop(): Promise<void> {
 		await this.inner?.stop();
 	}
